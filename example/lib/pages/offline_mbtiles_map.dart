import 'package:flutter/material.dart';
import 'package:flutter_map/flutter_map.dart';
import 'package:latlong/latlong.dart';

import '../widgets/drawer.dart';

class OfflineMBTilesMapPage extends StatelessWidget {
  static const String route = '/offline_mbtiles_map';

  @override
  Widget build(BuildContext context) {
    return Scaffold(
<<<<<<< HEAD
      appBar: AppBar(title: Text('Offline Map (using MBTiles)')),
      drawer: buildDrawer(context, OfflineMBTilesMapPage.route),
      body: Padding(
        padding: EdgeInsets.all(8.0),
        child: Column(
          children: [
            Padding(
              padding: EdgeInsets.only(top: 8.0, bottom: 8.0),
              child: Text(
                  'This is an offline map of Berlin, Germany using a single MBTiles file. '
                  'The file was built from the Stamen toner map data (http://maps.stamen.com).\n\n'
                  '(Map tiles by Stamen Design, under CC BY 3.0. Data by OpenStreetMap, under ODbL.)'),
            ),
            Flexible(
              child: FlutterMap(
                options: MapOptions(
                  center: LatLng(
=======
      appBar: AppBar(title:  Text('Offline Map (using MBTiles)')),
      drawer: buildDrawer(context, OfflineMBTilesMapPage.route),
      body: Padding(
        padding:  EdgeInsets.all(8.0),
        child:  Column(
          children: [
            Padding(
              padding:  EdgeInsets.only(top: 8.0, bottom: 8.0),
              child:  Text(
                  'This is an offline map of Berlin, Germany using a single MBTiles file. The file was built from the Stamen toner map data (http://maps.stamen.com).\n\n'
                  '(Map tiles by Stamen Design, under CC BY 3.0. Data by OpenStreetMap, under ODbL.)'),
            ),
            Flexible(
              child:  FlutterMap(
                options:  MapOptions(
                  center:  LatLng(
>>>>>>> b84510e0
                    52.516144,
                    13.404938,
                  ),
                  minZoom: 12.0,
                  maxZoom: 14.0,
                  zoom: 12.0,
                  swPanBoundary: LatLng(52.492205, 13.282081),
                  nePanBoundary: LatLng(52.540084, 13.527795),
                ),
                layers: [
<<<<<<< HEAD
                  TileLayerOptions(
                    tileProvider:
                        MBTilesImageProvider.fromAsset('assets/berlin.mbtiles'),
                    maxZoom: 14.0,
                    backgroundColor: Colors.white,
                    tms: true,
                  ),
=======
                   TileLayerOptions(
                      tileProvider: MBTilesImageProvider.fromAsset(
                          'assets/berlin.mbtiles'),
                      maxZoom: 14.0,
                      backgroundColor: Colors.white,
                      tms: true),
>>>>>>> b84510e0
                ],
              ),
            ),
          ],
        ),
      ),
    );
  }
}<|MERGE_RESOLUTION|>--- conflicted
+++ resolved
@@ -10,25 +10,6 @@
   @override
   Widget build(BuildContext context) {
     return Scaffold(
-<<<<<<< HEAD
-      appBar: AppBar(title: Text('Offline Map (using MBTiles)')),
-      drawer: buildDrawer(context, OfflineMBTilesMapPage.route),
-      body: Padding(
-        padding: EdgeInsets.all(8.0),
-        child: Column(
-          children: [
-            Padding(
-              padding: EdgeInsets.only(top: 8.0, bottom: 8.0),
-              child: Text(
-                  'This is an offline map of Berlin, Germany using a single MBTiles file. '
-                  'The file was built from the Stamen toner map data (http://maps.stamen.com).\n\n'
-                  '(Map tiles by Stamen Design, under CC BY 3.0. Data by OpenStreetMap, under ODbL.)'),
-            ),
-            Flexible(
-              child: FlutterMap(
-                options: MapOptions(
-                  center: LatLng(
-=======
       appBar: AppBar(title:  Text('Offline Map (using MBTiles)')),
       drawer: buildDrawer(context, OfflineMBTilesMapPage.route),
       body: Padding(
@@ -45,7 +26,6 @@
               child:  FlutterMap(
                 options:  MapOptions(
                   center:  LatLng(
->>>>>>> b84510e0
                     52.516144,
                     13.404938,
                   ),
@@ -56,22 +36,12 @@
                   nePanBoundary: LatLng(52.540084, 13.527795),
                 ),
                 layers: [
-<<<<<<< HEAD
-                  TileLayerOptions(
-                    tileProvider:
-                        MBTilesImageProvider.fromAsset('assets/berlin.mbtiles'),
-                    maxZoom: 14.0,
-                    backgroundColor: Colors.white,
-                    tms: true,
-                  ),
-=======
                    TileLayerOptions(
                       tileProvider: MBTilesImageProvider.fromAsset(
                           'assets/berlin.mbtiles'),
                       maxZoom: 14.0,
                       backgroundColor: Colors.white,
                       tms: true),
->>>>>>> b84510e0
                 ],
               ),
             ),
