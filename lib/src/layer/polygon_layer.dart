--- conflicted
+++ resolved
@@ -9,15 +9,10 @@
 class PolygonLayerOptions extends LayerOptions {
   final List<Polygon> polygons;
 
-<<<<<<< HEAD
   PolygonLayerOptions({
     this.polygons = const [],
     Stream<void> rebuild,
   }) : super(rebuild: rebuild);
-=======
-  PolygonLayerOptions({this.polygons = const [], rebuild})
-      : super(rebuild: rebuild);
->>>>>>> b84510e0
 }
 
 class Polygon {
@@ -26,10 +21,7 @@
   final Color color;
   final double borderStrokeWidth;
   final Color borderColor;
-<<<<<<< HEAD
-=======
   final bool isDotted;
->>>>>>> b84510e0
 
   Polygon({
     this.points,
@@ -122,9 +114,6 @@
 
     var borderRadius = (polygonOpt.borderStrokeWidth / 2);
     if (polygonOpt.borderStrokeWidth > 0.0) {
-<<<<<<< HEAD
-      _paintLine(canvas, polygonOpt.offsets, borderRadius, borderPaint);
-=======
       if (polygonOpt.isDotted) {
         var spacing = polygonOpt.borderStrokeWidth * 1.5;
         _paintDottedLine(canvas, polygonOpt.offsets, borderRadius, spacing, borderPaint);
@@ -152,19 +141,12 @@
       startDistance = distance < totalDistance
           ? stepLength - (totalDistance - distance)
           : distance - totalDistance;
->>>>>>> b84510e0
     }
     canvas.drawCircle(polygonOpt.offsets.last, radius, paint);
   }
 
-<<<<<<< HEAD
-  void _paintLine(
-      Canvas canvas, List<Offset> offsets, double radius, Paint paint) {
-    canvas.drawPoints(PointMode.lines, offsets, paint);
-=======
   void _paintLine(Canvas canvas, List<Offset> offsets, double radius, Paint paint) {
     canvas.drawPoints(PointMode.lines, [...offsets, offsets[0]], paint);
->>>>>>> b84510e0
     for (var offset in offsets) {
       canvas.drawCircle(offset, radius, paint);
     }
