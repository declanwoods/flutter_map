--- conflicted
+++ resolved
@@ -55,7 +55,6 @@
 
   void handleScaleUpdate(ScaleUpdateDetails details) {
     setState(() {
-<<<<<<< HEAD
       final focalOffset = _offsetToPoint(details.focalPoint - _mapOffset);
       final newZoom = _getZoomForScale(_mapZoomStart, details.scale);
       final focalStartPt = map.project(_focalStartGlobal, newZoom);
@@ -63,31 +62,6 @@
       final newCenter = map.unproject(newCenterPt, newZoom);
       map.move(newCenter, newZoom);
       _flingOffset = _pointToOffset(_focalStartLocal - focalOffset);
-=======
-      var dScale = details.scale;
-      for (var i = 0; i < 2; i++) {
-        dScale = math.sqrt(dScale);
-      }
-      var renderObject = context.findRenderObject() as RenderBox;
-      var boxOffset = renderObject.localToGlobal(Offset.zero);
-
-      // Draw the focal point
-      var localFocalPoint = _offsetToPoint(details.focalPoint - boxOffset);
-
-      // get the focal point in global coordinates
-      var dFocalPoint = localFocalPoint - _focalPointStart;
-
-      var focalCenterDistance = localFocalPoint - (map.size / 2);
-      var newCenter = map.project(_mapCenterStart) +
-          focalCenterDistance.multiplyBy(1 - 1 / dScale) -
-          dFocalPoint;
-
-      var offsetPt = newCenter - map.project(_mapCenterStart);
-      _animationOffset = _pointToOffset(offsetPt);
-
-      var newZoom = _mapZoomStart * dScale;
-      map.move(map.unproject(newCenter), newZoom, hasGesture: true);
->>>>>>> 60e99410
     });
   }
 
@@ -172,14 +146,11 @@
 
   void _handleDoubleTapZoomAnimation() {
     setState(() {
-<<<<<<< HEAD
       map.move(
         _doubleTapCenterAnimation.value,
         _doubleTapZoomAnimation.value,
+        hasGesture: true,
       );
-=======
-      map.move(map.unproject(newCenter), _doubleTapAnimation.value, hasGesture: true);
->>>>>>> 60e99410
     });
   }
 
